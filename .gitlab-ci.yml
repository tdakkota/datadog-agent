---
include:
  - /.gitlab/maintenance_jobs.yml
  - /.gitlab/deps_build.yml
  - /.gitlab/windows_python_build.yml
  - /.gitlab/deps_fetch.yml
  - /.gitlab/source_test.yml
  - /.gitlab/binary_build.yml
  - /.gitlab/integration_test.yml
  - /.gitlab/package_build.yml
  - /.gitlab/internal_deploy.yml
  - /.gitlab/kitchen_deploy.yml
  - /.gitlab/kitchen_testing.yml
  - /.gitlab/pkg_metrics.yml
  - /.gitlab/image_build.yml
  - /.gitlab/image_scan.yml
  - /.gitlab/check_deploy.yml
  - /.gitlab/image_deploy.yml
  - /.gitlab/deploy_6.yml
  - /.gitlab/deploy_7.yml
  - /.gitlab/choco_build.yml
  - /.gitlab/choco_deploy.yml
  - /.gitlab/deploy_invalidate.yml
  - /.gitlab/internal_image_deploy.yml
  - /.gitlab/trigger_release.yml
  - /.gitlab/e2e.yml
  - /.gitlab/kitchen_cleanup.yml
  - /.gitlab/functional_test.yml
  - /.gitlab/functional_test_cleanup.yml
  - /.gitlab/notify.yml
  # FIXME: our current Gitlab version doesn't support importing a file more than once
  # For now, the workaround is to include "common" files once in the top-level .gitlab-ci.yml file
  # See: https://gitlab.com/gitlab-org/gitlab/-/issues/28987
  - /.gitlab/kitchen_common/cleanup.yml
  - /.gitlab/kitchen_common/testing.yml
  - /.gitlab/docker_common/tag_job_templates.yml

default:
  retry:
    max: 2
    when:
      - runner_system_failure
      - stuck_or_timeout_failure
      - unknown_failure
      - api_failure

workflow:
  rules:
    - if: $CI_COMMIT_TAG =~ /^dca-/ || $CI_COMMIT_TAG == null || $DEPLOY_AGENT == "true"

stages:
  - maintenance_jobs
  - deps_build
  - deps_fetch
  - source_test
  - binary_build
  - integration_test
  - package_build
  - internal_deploy
  - kitchen_deploy
  - kitchen_testing
  - pkg_metrics
  - image_build
  - image_scan
  - check_deploy
  - image_deploy
  - deploy6
  - deploy7
  - choco_build
  - choco_deploy
  - deploy_invalidate
  - internal_image_deploy
  - trigger_release
  - e2e
  - kitchen_cleanup
  - functional_test
  - functional_test_cleanup
  - notify

variables:
  # The SRC_PATH is in the GOPATH of the builders which
  # currently is /go
  SRC_PATH: /go/src/github.com/DataDog/datadog-agent
  # Directory in which we execute the omnibus build.
  # For an unknown reason, it does not go well with
  # a ruby dependency if we build directly into $CI_PROJECT_DIR/.omnibus
  OMNIBUS_BASE_DIR: /omnibus
  # Directory in which we put the artifacts after the build
  # Must be in $CI_PROJECT_DIR
  OMNIBUS_PACKAGE_DIR: $CI_PROJECT_DIR/omnibus/pkg/
  # Directory in which we put the SUSE artifacts after the SUSE build
  # Must be in $CI_PROJECT_DIR
  # RPM builds and SUSE RPM builds create artifacts with the same name.
  # To differentiate them, we put them in different folders. That also
  # avoids accidentally overwriting files when downloading artifacts from
  # both RPM and SUSE rpm jobs.
  OMNIBUS_PACKAGE_DIR_SUSE: $CI_PROJECT_DIR/omnibus/suse/pkg
  DD_AGENT_TESTING_DIR: $CI_PROJECT_DIR/test/kitchen
  STATIC_BINARIES_DIR: bin/static
  DOGSTATSD_BINARIES_DIR: bin/dogstatsd
  AGENT_BINARIES_DIR: bin/agent
  CLUSTER_AGENT_BINARIES_DIR: bin/datadog-cluster-agent
  CLUSTER_AGENT_CLOUDFOUNDRY_BINARIES_DIR: bin/datadog-cluster-agent-cloudfoundry
  SYSTEM_PROBE_BINARIES_DIR: bin/system-probe
  DEB_S3_BUCKET: apt.datad0g.com
  RPM_S3_BUCKET: yum.datad0g.com
  MACOS_S3_BUCKET: dd-agent-macostesting
  WIN_S3_BUCKET: dd-agent-mstesting
  PROCESS_S3_BUCKET: datad0g-process-agent
  ANDROID_S3_BUCKET: dd-agent-androidtesting
  DEB_RPM_BUCKET_BRANCH: nightly  # branch of the DEB_S3_BUCKET and RPM_S3_BUCKET repos to release to, 'nightly' or 'beta'
  DEB_TESTING_S3_BUCKET: apttesting.datad0g.com
  RPM_TESTING_S3_BUCKET: yumtesting.datad0g.com
  WINDOWS_TESTING_S3_BUCKET_A6: pipelines/A6/$CI_PIPELINE_ID
  WINDOWS_TESTING_S3_BUCKET_A7: pipelines/A7/$CI_PIPELINE_ID
  WINDOWS_BUILDS_S3_BUCKET: $WIN_S3_BUCKET/builds
  ANDROID_BUILDS_S3_BUCKET: $ANDROID_S3_BUCKET/builds
  DEB_RPM_TESTING_BUCKET_BRANCH: testing  # branch of the DEB_TESTING_S3_BUCKET and RPM_TESTING_S3_BUCKET repos to release to, 'testing'
  DD_REPO_BRANCH_NAME: $CI_COMMIT_REF_NAME
  S3_CP_OPTIONS: --only-show-errors --region us-east-1 --sse AES256
  S3_CP_CMD: aws s3 cp $S3_CP_OPTIONS
  S3_ARTIFACTS_URI: s3://dd-ci-artefacts-build-stable/$CI_PROJECT_NAME/$CI_PIPELINE_ID
  S3_PERMANENT_ARTIFACTS_URI: s3://dd-ci-persistent-artefacts-build-stable/$CI_PROJECT_NAME
  ## comment out both lines below (S3_OMNIBUS_CACHE_BUCKET and USE_S3_CACHING) to allow
  ## build to succeed with S3 caching disabled.
  S3_OMNIBUS_CACHE_BUCKET: dd-ci-datadog-agent-omnibus-cache-build-stable
  USE_S3_CACHING: --omnibus-s3-cache
  S3_DSD6_URI: s3://dsd6-staging
  RELEASE_VERSION_6: nightly
  RELEASE_VERSION_7: nightly-a7
  DATADOG_AGENT_BUILDIMAGES: v4452649-b69b5d5
  DATADOG_AGENT_BUILDERS: v4529511-a0d9303
  DATADOG_AGENT_WINBUILDIMAGES: v4319944-68f7e12
  DATADOG_AGENT_ARMBUILDIMAGES: v4319944-68f7e12
  DATADOG_AGENT_SYSPROBE_BUILDIMAGES: v4319944-68f7e12
  BCC_VERSION: v0.19.0
  DATADOG_AGENT_EMBEDDED_PATH: /opt/datadog-agent/embedded
  DEB_GPG_KEY_ID: 8387EEAF
  DEB_GPG_KEY_NAME: "Datadog, Inc <package@datadoghq.com>"
  DEB_GPG_KEY_SSM_NAME: ci.datadog-agent.deb_signing_private_key_${DEB_GPG_KEY_ID}
  DEB_SIGNING_PASSPHRASE_SSM_NAME: ci.datadog-agent.deb_signing_key_passphrase_${DEB_GPG_KEY_ID}
  RPM_GPG_KEY_ID: e09422b3
  RPM_GPG_KEY_SSM_NAME: ci.datadog-agent.rpm_signing_private_key_e09422b3
  RPM_SIGNING_PASSPHRASE_SSM_NAME: ci.datadog-agent.rpm_signing_key_passphrase_e09422b3
  # docker.io authentication
  DOCKER_REGISTRY_LOGIN_SSM_KEY: docker_hub_login
  DOCKER_REGISTRY_PWD_SSM_KEY: docker_hub_pwd
  DOCKER_REGISTRY_URL: docker.io
  KITCHEN_INFRASTRUCTURE_FLAKES_RETRY: 2

#
# Condition mixins for simplification of rules
#
.if_main_branch: &if_main_branch
  if: $CI_COMMIT_BRANCH == "master" || $CI_COMMIT_BRANCH == "main"

.if_not_main_branch: &if_not_main_branch
  if: $CI_COMMIT_BRANCH != "master" && $CI_COMMIT_BRANCH != "main"

.if_release_branch: &if_release_branch
  if: $CI_COMMIT_BRANCH =~ /^[0-9]+\.[0-9]+\.x$/

.if_version_6: &if_version_6
  if: $RELEASE_VERSION_6 != ""

.if_not_version_6: &if_not_version_6
  if: $RELEASE_VERSION_6 == ""

.if_version_7: &if_version_7
  if: $RELEASE_VERSION_7 != ""

.if_not_version_7: &if_not_version_7
  if: $RELEASE_VERSION_7 == ""

.if_deploy: &if_deploy
  if: $DEPLOY_AGENT == "true"

.if_not_deploy: &if_not_deploy
  if: $DEPLOY_AGENT != "true"

.if_tagged_commit: &if_tagged_commit
  if: $CI_COMMIT_TAG != null

.if_not_nightly_repo_branch: &if_not_nightly_repo_branch
  if: $DEB_RPM_BUCKET_BRANCH != "nightly"

.if_not_stable_or_beta_repo_branch: &if_not_stable_or_beta_repo_branch
  if: $DEB_RPM_BUCKET_BRANCH != "beta" && $DEB_RPM_BUCKET_BRANCH != "stable"

# Rule to trigger all builds conditionally.
# By default:
# - on main and deploy pipelines, all builds are run
# - on branch pipelines, only a subset of build jobs are run (the ARM and MacOS jobs are not run).
# RUN_ALL_BUILDS can be set to true to force all build jobs to be run on a branch pipeline.
<<<<<<< HEAD
# RUN_ALL_BUILDS has no effect on master/deploy pipelines: they always run all builds (as some jobs
# on master and deploy pipelines depend on jobs that are only run if we run all builds).
=======
# RUN_ALL_BUILDS has no effect on main/deploy pipelines: they always run all builds (as some jobs 
# on main and deploy pipelines depend on jobs that are only run if we run all builds).
>>>>>>> be59410d
.if_run_all_builds: &if_run_all_builds
  if: $CI_COMMIT_BRANCH == "master" || $CI_COMMIT_BRANCH == "main" || $DEPLOY_AGENT == "true" || $RUN_ALL_BUILDS == "true"

.if_not_run_all_builds: &if_not_run_all_builds
  if: $CI_COMMIT_BRANCH != "master" && $CI_COMMIT_BRANCH != "main" && $DEPLOY_AGENT != "true" && $RUN_ALL_BUILDS != "true"

# Rule to trigger test kitchen setup, run, and cleanup.
# By default:
# - on main and deploy pipelines, kitchen tests are run
# - on branch pipelines, kitchen tests are not run
# RUN_KITCHEN_TESTS can be set to true to force kitchen tests to be run on a branch pipeline.
# RUN_KITCHEN_TESTS can be set to false to force kithcen tests to not run on main/deploy pipelines.
.if_kitchen: &if_kitchen
  if: ($CI_COMMIT_BRANCH == "master" || $CI_COMMIT_BRANCH == "main"  || $DEPLOY_AGENT == "true" || $RUN_KITCHEN_TESTS == "true") && $RUN_KITCHEN_TESTS != "false"

# Rules to trigger default kitchen tests.
# Some of the kitchen tests are run on all pipelines by default. They can only be disabled
# by setting RUN_KITCHEN_TESTS to false.
.if_default_kitchen: &if_default_kitchen
  if: $RUN_KITCHEN_TESTS != "false"

.if_testing_cleanup: &if_testing_cleanup
  if: $TESTING_CLEANUP == "true"

#
# List of rule blocks used in the pipeline
# Any job in the pipeline either runs (with when: on_success) in all pipelines, or follows one of the below rule blocks.
#

.manual:
  - when: manual
    allow_failure: true

.on_a6:
  - <<: *if_version_6

.on_a6_manual:
  - <<: *if_version_6
    when: manual
    allow_failure: true

.on_a7:
  - <<: *if_version_7

.on_a7_manual:
  - <<: *if_version_7
    when: manual
    allow_failure: true

.on_dev_branch_manual:
  - <<: *if_main_branch
    when: never
  - <<: *if_tagged_commit
    when: never
  - when: manual
    allow_failure: true

.on_main:
  - <<: *if_main_branch

.on_main_manual:
  - <<: *if_main_branch
    when: manual
    allow_failure: true

.on_main_a6:
  - <<: *if_not_version_6
    when: never
  - <<: *if_main_branch

.on_main_a7:
  - <<: *if_not_version_7
    when: never
  - <<: *if_main_branch

.on_tag_or_a7:
  - <<: *if_tagged_commit
  - <<: *if_version_7

.on_tag_or_a7_all_builds:
  - <<: *if_not_run_all_builds
    when: never
  - <<: *if_tagged_commit
  - <<: *if_version_7

.on_deploy:
  - <<: *if_deploy

.on_deploy_failure:
  - <<: *if_deploy
    when: on_failure

.on_deploy_a6:
  - <<: *if_not_version_6
    when: never
  - <<: *if_deploy

.on_deploy_a6_manual:
  - <<: *if_not_version_6
    when: never
  - <<: *if_not_deploy
    when: never
  - <<: *if_not_stable_or_beta_repo_branch
    when: manual
    allow_failure: true
    variables:
      AGENT_REPOSITORY: agent-dev
      IMG_REGISTRIES: dev
  - when: manual
    allow_failure: true
    variables:
      AGENT_REPOSITORY: agent

.on_deploy_a7:
  - <<: *if_not_version_7
    when: never
  - <<: *if_deploy

.on_deploy_a7_manual:
  - <<: *if_not_version_7
    when: never
  - <<: *if_not_deploy
    when: never
  - <<: *if_not_stable_or_beta_repo_branch
    when: manual
    allow_failure: true
    variables:
      AGENT_REPOSITORY: agent-dev
      DSD_REPOSITORY: dogstatsd-dev
      IMG_REGISTRIES: dev
  - when: manual
    allow_failure: true
    variables:
      AGENT_REPOSITORY: agent
      DSD_REPOSITORY: dogstatsd

.on_deploy_nightly_repo_branch_a6:
  - <<: *if_not_version_6
    when: never
  - <<: *if_not_nightly_repo_branch
    when: never
  - <<: *if_deploy

.on_deploy_nightly_repo_branch_a7:
  - <<: *if_not_version_7
    when: never
  - <<: *if_not_nightly_repo_branch
    when: never
  - <<: *if_deploy

.on_deploy_stable_or_beta_repo_branch:
  - <<: *if_not_stable_or_beta_repo_branch
    when: never
  - <<: *if_deploy

.on_deploy_stable_or_beta_repo_branch_a6:
  - <<: *if_not_version_6
    when: never
  - <<: *if_not_stable_or_beta_repo_branch
    when: never
  - <<: *if_deploy

.on_deploy_stable_or_beta_repo_branch_a6_manual:
  - <<: *if_not_version_6
    when: never
  - <<: *if_not_stable_or_beta_repo_branch
    when: never
  - <<: *if_deploy
    when: manual
    allow_failure: true

.on_deploy_stable_or_beta_repo_branch_a6_always:
  - <<: *if_not_version_6
    when: never
  - <<: *if_not_stable_or_beta_repo_branch
    when: never
  - <<: *if_deploy
    when: always

.on_deploy_stable_or_beta_repo_branch_a7:
  - <<: *if_not_version_7
    when: never
  - <<: *if_not_stable_or_beta_repo_branch
    when: never
  - <<: *if_deploy

.on_deploy_stable_or_beta_repo_branch_a7_manual:
  - <<: *if_not_version_7
    when: never
  - <<: *if_not_stable_or_beta_repo_branch
    when: never
  - <<: *if_deploy
    when: manual
    allow_failure: true

.on_deploy_stable_or_beta_repo_branch_a7_always:
  - <<: *if_not_version_7
    when: never
  - <<: *if_not_stable_or_beta_repo_branch
    when: never
  - <<: *if_deploy
    when: always

.except_deploy:
  - <<: *if_deploy
    when: never
  - when: on_success

.on_a6_except_deploy:
  - <<: *if_not_version_6
    when: never
  - <<: *if_deploy
    when: never
  - when: on_success

.on_a7_except_deploy:
  - <<: *if_not_version_7
    when: never
  - <<: *if_deploy
    when: never
  - when: on_success

.on_main_or_release_branch:
  - <<: *if_main_branch
  - <<: *if_release_branch

.on_main_or_release_branch_or_deploy:
  - <<: *if_deploy
  - <<: *if_main_branch
  - <<: *if_release_branch

.on_main_or_release_branch_or_deploy_failure:
  - <<: *if_deploy
    when: on_failure
  - <<: *if_main_branch
    when: on_failure
  - <<: *if_release_branch
    when: on_failure

.on_all_builds:
  - <<: *if_run_all_builds

.on_all_builds_a6:
  - <<: *if_not_version_6
    when: never
  - <<: *if_run_all_builds

.on_all_builds_a6_manual:
  - <<: *if_not_version_6
    when: never
  - <<: *if_run_all_builds
    when: manual
    allow_failure: true

.on_all_builds_a7:
  - <<: *if_not_version_7
    when: never
  - <<: *if_run_all_builds

.on_all_builds_a7_manual:
  - <<: *if_not_version_7
    when: never
  - <<: *if_run_all_builds
    when: manual
    allow_failure: true

.on_kitchen_tests_a6:
  - <<: *if_not_version_6
    when: never
  - <<: *if_kitchen

.on_kitchen_tests_a6_always:
  - <<: *if_not_version_6
    when: never
  - <<: *if_kitchen
    when: always

.on_kitchen_tests_a7:
  - <<: *if_not_version_7
    when: never
  - <<: *if_kitchen

.on_kitchen_tests_a7_always:
  - <<: *if_not_version_7
    when: never
  - <<: *if_kitchen
    when: always

# Default kitchen tests are also run on dev branches
# In that case, the target OS versions is a subset of the
# available versions, stored in DEFAULT_KITCHEN_OSVERS
.on_default_kitchen_tests_a7:
  - <<: *if_not_version_7
    when: never
  - <<: *if_kitchen
  - <<: *if_default_kitchen
    variables:
      KITCHEN_OSVERS: $DEFAULT_KITCHEN_OSVERS

.on_default_kitchen_tests_a7_always:
  - <<: *if_not_version_7
    when: never
  - <<: *if_kitchen
    when: always
  - <<: *if_default_kitchen
    when: always
    variables:
      KITCHEN_OSVERS: $DEFAULT_KITCHEN_OSVERS

.on_testing_cleanup:
  - <<: *if_testing_cleanup

.on_system_probe_changes_or_manual:
  - changes:
      - pkg/ebpf/**/*
      - pkg/network/**/*
    when: on_success
  - when: manual
    allow_failure: true

.on_install_script_release_manual:
  - <<: *if_not_version_7
    when: never
  - <<: *if_not_version_6
    when: never
  - <<: *if_not_main_branch
    when: never
  - <<: *if_kitchen
    when: manual
    allow_failure: true<|MERGE_RESOLUTION|>--- conflicted
+++ resolved
@@ -192,13 +192,8 @@
 # - on main and deploy pipelines, all builds are run
 # - on branch pipelines, only a subset of build jobs are run (the ARM and MacOS jobs are not run).
 # RUN_ALL_BUILDS can be set to true to force all build jobs to be run on a branch pipeline.
-<<<<<<< HEAD
-# RUN_ALL_BUILDS has no effect on master/deploy pipelines: they always run all builds (as some jobs
-# on master and deploy pipelines depend on jobs that are only run if we run all builds).
-=======
-# RUN_ALL_BUILDS has no effect on main/deploy pipelines: they always run all builds (as some jobs 
+# RUN_ALL_BUILDS has no effect on main/deploy pipelines: they always run all builds (as some jobs
 # on main and deploy pipelines depend on jobs that are only run if we run all builds).
->>>>>>> be59410d
 .if_run_all_builds: &if_run_all_builds
   if: $CI_COMMIT_BRANCH == "master" || $CI_COMMIT_BRANCH == "main" || $DEPLOY_AGENT == "true" || $RUN_ALL_BUILDS == "true"
 
