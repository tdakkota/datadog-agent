--- conflicted
+++ resolved
@@ -414,13 +414,8 @@
 type ProcessCacheEntry struct {
 	ProcessContext
 
-<<<<<<< HEAD
-	refCount  uint64
-	onRelease func(_ *ProcessCacheEntry)
-=======
 	refCount  uint64                     `field:"-"`
 	onRelease func(_ *ProcessCacheEntry) `field:"-"`
->>>>>>> f04e1cc7
 }
 
 // Reset the entry
