// Unless explicitly stated otherwise all files in this repository are licensed
// under the Apache License Version 2.0.
// This product includes software developed at Datadog (https://www.datadoghq.com/).
// Copyright 2016-present Datadog, Inc.

package collectors

import (
<<<<<<< HEAD
=======
	"context"
>>>>>>> d1250d41
	"time"
)

// TagInfo holds the tag information for a given entity and source. It's meant
// to be created from collectors and read by the store.
type TagInfo struct {
	Source               string    // source collector's name
	Entity               string    // entity name ready for lookup
	HighCardTags         []string  // high cardinality tags that can create a lot of different timeseries (typically one per container, user request, etc.)
	OrchestratorCardTags []string  // orchestrator cardinality tags that have as many combination as pods/tasks
	LowCardTags          []string  // low cardinality tags safe for every pipeline
	StandardTags         []string  // the discovered standard tags (env, version, service) for the entity
	DeleteEntity         bool      // true if the entity is to be deleted from the store
	CacheMiss            bool      // true if the TagInfo is generated by a tag miss
	ExpiryDate           time.Time // keep in cache until expiryDate
}

// CollectionMode informs the Tagger of how to schedule a Collector
type CollectionMode int

// Return values for Collector.Init to inform the Tagger of the scheduling needed
const (
	NoCollection        CollectionMode = iota // Not available
	PullCollection                            // Call regularly via the Pull method
	StreamCollection                          // Will continuously feed updates on the channel from Steam() to Stop()
	FetchOnlyCollection                       // Only call Fetch() on cache misses
)

// Collector retrieve entity tags from a given source and feeds
// updates via the TagInfo channel
type Collector interface {
	Detect(context.Context, chan<- []*TagInfo) (CollectionMode, error)
}

// CollectorPriority helps resolving dupe tags from collectors
type CollectorPriority int

// List of collector priorities
const (
	NodeRuntime CollectorPriority = iota
	NodeOrchestrator
	ClusterOrchestrator
)

// TagCardinality indicates the cardinality-level of a tag.
// It can be low cardinality (in the host count order of magnitude)
// orchestrator cardinality (tags that change value for each pod, task, etc.)
// high cardinality (typically tags that change value for each web request, each container, etc.)
type TagCardinality int

// List of possible container cardinality
const (
	LowCardinality TagCardinality = iota
	OrchestratorCardinality
	HighCardinality
)

// Fetcher allows to fetch tags on-demand in case of cache miss
type Fetcher interface {
	Fetch(context.Context, string) ([]string, []string, []string, error)
}

// Streamer feeds back TagInfo when detecting changes
type Streamer interface {
	Fetcher
	Stream() error
	Stop() error
}

// Puller has to be triggered regularly
type Puller interface {
	Fetcher
	Pull(context.Context) error
}<|MERGE_RESOLUTION|>--- conflicted
+++ resolved
@@ -6,10 +6,7 @@
 package collectors
 
 import (
-<<<<<<< HEAD
-=======
 	"context"
->>>>>>> d1250d41
 	"time"
 )
 
